#--------------------------------------------------------------------------
#
# Copyright (c) Microsoft Corporation. All rights reserved.
#
# The MIT License (MIT)
#
# Permission is hereby granted, free of charge, to any person obtaining a copy
# of this software and associated documentation files (the ""Software""), to deal
# in the Software without restriction, including without limitation the rights
# to use, copy, modify, merge, publish, distribute, sublicense, and/or sell
# copies of the Software, and to permit persons to whom the Software is
# furnished to do so, subject to the following conditions:
#
# The above copyright notice and this permission notice shall be included in
# all copies or substantial portions of the Software.
#
# THE SOFTWARE IS PROVIDED *AS IS*, WITHOUT WARRANTY OF ANY KIND, EXPRESS OR
# IMPLIED, INCLUDING BUT NOT LIMITED TO THE WARRANTIES OF MERCHANTABILITY,
# FITNESS FOR A PARTICULAR PURPOSE AND NONINFRINGEMENT. IN NO EVENT SHALL THE
# AUTHORS OR COPYRIGHT HOLDERS BE LIABLE FOR ANY CLAIM, DAMAGES OR OTHER
# LIABILITY, WHETHER IN AN ACTION OF CONTRACT, TORT OR OTHERWISE, ARISING FROM,
# OUT OF OR IN CONNECTION WITH THE SOFTWARE OR THE USE OR OTHER DEALINGS IN
# THE SOFTWARE.
#
#--------------------------------------------------------------------------
try:
    from unittest import mock
except ImportError:
    import mock

import requests

import pytest

from azure.core.exceptions import DeserializationError
from azure.core.configuration import Configuration
from azure.core.pipeline import (
    PipelineResponse,
    PipelineRequest,
)
from azure.core.pipeline.transport import (
    HttpRequest,
    HttpResponse,
)
from azure.core.pipeline.transport.requests import RequestsTransportResponse

from azure.core.pipeline.policies.universal import (
    NetworkTraceLoggingPolicy,
    ContentDecodePolicy,
    UserAgentPolicy
)

def test_user_agent():

    with mock.patch.dict('os.environ', {'AZURE_HTTP_USER_AGENT': "mytools"}):
        policy = UserAgentPolicy(None)
        assert policy.user_agent.endswith("mytools")

        request = HttpRequest('GET', 'http://127.0.0.1/')
        policy.on_request(PipelineRequest(request))
        assert request.headers["user-agent"].endswith("mytools")

@mock.patch('azure.core.pipeline.policies.universal._LOGGER')
def test_no_log(mock_http_logger):
<<<<<<< HEAD
    universal_request = HttpRequest('GET', 'http://127.0.0.1/')
    request = PipelineRequest(universal_request)
    http_logger = NetworkTraceLoggingPolicy(Configuration())
    response = PipelineResponse(request, HttpResponse(universal_request, None))
=======
    universal_request = TransportRequest('GET', 'http://127.0.0.1/')
    request = Request(universal_request)
    http_logger = NetworkTraceLoggingPolicy()
    response = Response(request, TransportResponse(universal_request, None))
>>>>>>> 23da4309

    # By default, no log handler for HTTP
    http_logger.on_request(request)
    mock_http_logger.debug.assert_not_called()
    http_logger.on_response(request, response)
    mock_http_logger.debug.assert_not_called()
    mock_http_logger.reset_mock()

    # I can enable it per request
    http_logger.on_request(request, **{"enable_http_logger": True})
    assert mock_http_logger.debug.call_count >= 1
    http_logger.on_response(request, response, **{"enable_http_logger": True})
    assert mock_http_logger.debug.call_count >= 1
    mock_http_logger.reset_mock()

    # I can enable it per request (bool value should be honored)
    http_logger.on_request(request, **{"enable_http_logger": False})
    mock_http_logger.debug.assert_not_called()
    http_logger.on_response(request, response, **{"enable_http_logger": False})
    mock_http_logger.debug.assert_not_called()
    mock_http_logger.reset_mock()

    # I can enable it globally
    http_logger.enable_http_logger = True
    http_logger.on_request(request)
    assert mock_http_logger.debug.call_count >= 1
    http_logger.on_response(request, response)
    assert mock_http_logger.debug.call_count >= 1
    mock_http_logger.reset_mock()

    # I can enable it globally and override it locally
    http_logger.enable_http_logger = True
    http_logger.on_request(request, **{"enable_http_logger": False})
    mock_http_logger.debug.assert_not_called()
    http_logger.on_response(request, response, **{"enable_http_logger": False})
    mock_http_logger.debug.assert_not_called()
    mock_http_logger.reset_mock()


def test_raw_deserializer():
    raw_deserializer = ContentDecodePolicy()

    def build_response(body, content_type=None):
        class MockResponse(HttpResponse):
            def __init__(self, body, content_type):
                super(MockResponse, self).__init__(None, None)
                self._body = body
                if content_type:
                    self.headers['content-type'] = content_type

            def body(self):
                return self._body
        return PipelineResponse(None, MockResponse(body, content_type))

    response = build_response(b"<groot/>", content_type="application/xml")
    raw_deserializer.on_response(None, response, stream=False)
    result = response.context["deserialized_data"]
    assert result.tag == "groot"

    # Catch some weird situation where content_type is XML, but content is JSON
    response = build_response(b'{"ugly": true}', content_type="application/xml")
    raw_deserializer.on_response(None, response, stream=False)
    result = response.context["deserialized_data"]
    assert result["ugly"] is True

    # Be sure I catch the correct exception if it's neither XML nor JSON
    with pytest.raises(DeserializationError):
        response = build_response(b'gibberish', content_type="application/xml")
        raw_deserializer.on_response(None, response, stream=False)
    with pytest.raises(DeserializationError):
        response = build_response(b'{{gibberish}}', content_type="application/xml")
        raw_deserializer.on_response(None, response, stream=False)

    # Simple JSON
    response = build_response(b'{"success": true}', content_type="application/json")
    raw_deserializer.on_response(None, response, stream=False)
    result = response.context["deserialized_data"]
    assert result["success"] is True

    # For compat, if no content-type, decode JSON
    response = build_response(b'"data"')
    raw_deserializer.on_response(None, response, stream=False)
    result = response.context["deserialized_data"]
    assert result == "data"

    # Try with a mock of requests

    req_response = requests.Response()
    req_response.headers["content-type"] = "application/json"
    req_response._content = b'{"success": true}'
    req_response._content_consumed = True
    response = PipelineResponse(None, RequestsTransportResponse(None, req_response))

    raw_deserializer.on_response(None, response, stream=False)
    result = response.context["deserialized_data"]
    assert result["success"] is True<|MERGE_RESOLUTION|>--- conflicted
+++ resolved
@@ -62,17 +62,10 @@
 
 @mock.patch('azure.core.pipeline.policies.universal._LOGGER')
 def test_no_log(mock_http_logger):
-<<<<<<< HEAD
-    universal_request = HttpRequest('GET', 'http://127.0.0.1/')
-    request = PipelineRequest(universal_request)
-    http_logger = NetworkTraceLoggingPolicy(Configuration())
-    response = PipelineResponse(request, HttpResponse(universal_request, None))
-=======
     universal_request = TransportRequest('GET', 'http://127.0.0.1/')
     request = Request(universal_request)
     http_logger = NetworkTraceLoggingPolicy()
     response = Response(request, TransportResponse(universal_request, None))
->>>>>>> 23da4309
 
     # By default, no log handler for HTTP
     http_logger.on_request(request)
