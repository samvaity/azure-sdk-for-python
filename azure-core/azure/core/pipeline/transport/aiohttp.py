--- conflicted
+++ resolved
@@ -55,9 +55,6 @@
     async def __aexit__(self, *exc_details):  # pylint: disable=arguments-differ
         await self._session.__aexit__(*exc_details)
 
-<<<<<<< HEAD
-    async def send(self, request: _TransportRequest, **config: Any) -> _AsyncTransportResponse:
-=======
     def _init_session(self, session):
         pass  # configure sesison
 
@@ -67,8 +64,7 @@
             session=self._session,
         )
 
-    async def send(self, request: ClientRequest, **config: Any) -> AsyncClientResponse:
->>>>>>> 653736b2
+    async def send(self, request: _TransportRequest, **config: Any) -> _AsyncTransportResponse:
         """Send the request using this HTTP sender.
 
         Will pre-load the body into memory to be available with a sync method.
