--- conflicted
+++ resolved
@@ -34,6 +34,7 @@
     from urllib.parse import urlparse
 import xml.etree.ElementTree as ET
 from .transport import HTTPSender
+from .policies.base import HTTPPolicy, SansIOHTTPPolicy
 from typing import TYPE_CHECKING, Generic, TypeVar, cast, IO, List, Union, Any, Mapping, Dict, Optional, Tuple, Callable, Iterator  # pylint: disable=unused-import
 
 HTTPResponseType = TypeVar("HTTPResponseType")
@@ -59,77 +60,6 @@
             """Raise any exception triggered within the runtime context."""
             return None
 
-<<<<<<< HEAD
-# This file is NOT using any "requests" HTTP implementation
-# However, the CaseInsensitiveDict is handy.
-# If one day we reach the point where "requests" can be skip totally,
-# might provide our own implementation
-from requests.structures import CaseInsensitiveDict
-
-class HTTPPolicy(ABC, Generic[HTTPRequestType, HTTPResponseType]):
-    """An http policy ABC.
-    """
-    def __init__(self, configuration=None):
-        self.next = None
-
-    @abc.abstractmethod
-    def send(self, request, **kwargs):
-        # type: (Request[HTTPRequestType], Any) -> Response[HTTPRequestType, HTTPResponseType]
-        """Mutate the request.
-
-        Context content is dependent of the HTTPSender.
-        """
-        pass
-
-class SansIOHTTPPolicy(Generic[HTTPRequestType, HTTPResponseType]):
-    """Represents a sans I/O policy.
-
-    This policy can act before the I/O, and after the I/O.
-    Use this policy if the actual I/O in the middle is an implementation
-    detail.
-
-    Context is not available, since it's implementation dependent.
-    if a policy needs a context of the Sender, it can't be universal.
-
-    Example: setting a UserAgent does not need to be tight to
-    sync or async implementation or specific HTTP lib
-    """
-    def on_request(self, request, **kwargs):
-        # type: (Request[HTTPRequestType], Any) -> None
-        """Is executed before sending the request to next policy.
-        """
-        pass
-
-    def on_response(self, request, response, **kwargs):
-        # type: (Request[HTTPRequestType], Response[HTTPRequestType, HTTPResponseType], Any) -> None
-        """Is executed after the request comes back from the policy.
-        """
-        pass
-
-    def on_exception(self, request, **kwargs):
-        # type: (Request[HTTPRequestType], Any) -> bool
-        """Is executed if an exception comes back fron the following
-        policy.
-
-        Return True if the exception has been handled and should not
-        be forwarded to the caller.
-
-        This method is executed inside the exception handler.
-        To get the exception, raise and catch it:
-
-            try:
-                raise
-            except MyError:
-                do_something()
-
-        or use
-
-            exc_type, exc_value, exc_traceback = sys.exc_info()
-        """
-        return False
-
-=======
->>>>>>> 653736b2
 
 class _SansIOHTTPPolicyRunner(HTTPPolicy, Generic[HTTPRequestType, HTTPResponseType]):
     """Sync implementation of the SansIO policy.
